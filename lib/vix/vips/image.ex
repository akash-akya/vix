--- conflicted
+++ resolved
@@ -17,11 +17,8 @@
   alias Vix.Type
   alias Vix.Nif
   alias Vix.Vips.MutableImage
-<<<<<<< HEAD
   alias Vix.Vips.Enum.VipsBandFormat, as: BandFormat
-=======
   alias Vix.Pipe
->>>>>>> 765e61a9
 
   @behaviour Type
 
