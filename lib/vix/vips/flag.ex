defmodule Vix.Vips.FlagHelper do
  @moduledoc false

  def __before_compile__(env) do
    Vix.Nif.nif_vips_flag_list()
    |> Enum.map(fn {name, flag} ->
      def_vips_flag(name, flag, env)
    end)

    quote do
    end
  end

  def def_vips_flag(name, flag, env) do
    module_name = Module.concat(Vix.Vips.Flag, name)
    {flag_str_list, _} = Enum.unzip(flag)

    spec = Enum.reduce(flag_str_list, &{:|, [], [&1, &2]})

    contents =
      quote do
        # Internal module
        @moduledoc false
        import Bitwise
<<<<<<< HEAD
=======

>>>>>>> 383d9096
        @type t() :: unquote(spec)

        alias Vix.Type

        @behaviour Type

        @impl Type
        def typespec do
          quote do
            list(unquote(__MODULE__).t())
          end
        end

        @impl Type
        def default(default), do: default

        @impl Type
        def to_nif_term(flags, _data) do
          Enum.reduce(flags, 0, fn flag, value ->
            bor(value, to_nif_term(flag))
          end)
        end

        @impl Type
        def to_erl_term(value) do
          Integer.to_string(value, 2)
          |> String.codepoints()
          |> Enum.map(fn v ->
            {v, ""} = Integer.parse(v, 2)
            erl_term(v)
          end)
        end

        unquote(
          Enum.map(flag, fn {name, value} ->
            quote do
              defp to_nif_term(unquote(name)), do: unquote(value)

              defp erl_term(unquote(value)), do: unquote(name)
            end
          end)
        )
      end

    Module.create(module_name, contents, line: env.line, file: env.file)
  end
end

defmodule Vix.Vips.Flag do
  @moduledoc false
  @before_compile Vix.Vips.FlagHelper
end<|MERGE_RESOLUTION|>--- conflicted
+++ resolved
@@ -22,10 +22,7 @@
         # Internal module
         @moduledoc false
         import Bitwise
-<<<<<<< HEAD
-=======
 
->>>>>>> 383d9096
         @type t() :: unquote(spec)
 
         alias Vix.Type
